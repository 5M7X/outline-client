--- conflicted
+++ resolved
@@ -10,8 +10,10 @@
     "lint:ts": "tslint 'src/**/*.ts'"
   },
   "comments": {
-    "sentry": "@sentry/electron depends on @sentry/browser; use @sentry/browser as a transitive dependency to avoid version mismatches that make the build fail. See: https://github.com/getsentry/sentry-javascript/issues/1853",
-    "codrova-osx@6.0.0": "Version-controlled platform config files at apple/xcode/osx/Outline/config.xml, apple/xcode/osx/osx.json, and apple/xcode/osx/www/cordova_plugins.js as a workaround for https://github.com/apache/cordova-osx/issues/106. Delete these files when the issue is fixed."
+    "sentry":
+        "@sentry/electron depends on @sentry/browser; use @sentry/browser as a transitive dependency to avoid version mismatches that make the build fail. See: https://github.com/getsentry/sentry-javascript/issues/1853",
+    "codrova-osx@6.0.0":
+        "Version-controlled platform config files at apple/xcode/osx/Outline/config.xml, apple/xcode/osx/osx.json, and apple/xcode/osx/www/cordova_plugins.js as a workaround for https://github.com/apache/cordova-osx/issues/106. Delete these files when the issue is fixed."
   },
   "dependencies": {
     "@polymer/app-layout": "^3.1.0",
@@ -76,13 +78,8 @@
     "cordova-android": "~9.0.0",
     "cordova-browser": "~6.0.0",
     "cordova-ios": "~6.1.0",
-<<<<<<< HEAD
-    "cordova-osx": "github:Jigsaw-Code/cordova-osx#test",
-    "cordova-plugin-clipboard": "github:Jigsaw-Code/outline-cordova-plugin-clipboard#v2.0.0",
-=======
     "cordova-osx": "~6.0.0",
     "cordova-plugin-clipboard": "Jigsaw-Code/outline-cordova-plugin-clipboard#v2.0.0",
->>>>>>> 22ef8d4b
     "cordova-plugin-outline": "file:cordova-plugin-outline",
     "cordova-webintent": "cordova-misc/cordova-webintent#v2.0.0",
     "css-loader": "^5.0.1",
@@ -117,7 +114,8 @@
   "main": "build/electron/electron/index.js",
   "husky": {
     "hooks": {
-      "pre-commit": "npm run lint:ts -- --fix && npx git-clang-format && npx pretty-quick --staged --pattern '**/*.html'"
+      "pre-commit":
+          "npm run lint:ts -- --fix && npx git-clang-format && npx pretty-quick --staged --pattern '**/*.html'"
     }
   },
   "cordova": {
