--- conflicted
+++ resolved
@@ -116,13 +116,8 @@
 export SENTRY_DSN=[Sentry development API key]
 [platform-specific build command]
 ```
-
-<<<<<<< HEAD
-Unlike the Android and Apple clients, the Windows build uses the Electron framework, rather than Cordova.
+Release builds on CI are configured with a production Sentry API key.
 
 ## Support
 
-For support and to contact us, see: https://support.getoutline.org.  
-=======
-Release builds on CI are configured with a production Sentry API key.
->>>>>>> cbbe0bea
+For support and to contact us, see: https://support.getoutline.org.  