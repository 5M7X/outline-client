--- conflicted
+++ resolved
@@ -22,16 +22,6 @@
 #       src/electron/build_action.sh for more info).
 
 function usage () {
-<<<<<<< HEAD
-  echo "$0 [-r] [-b] [-h]"
-  echo "  -r: use prod Sentry keys"
-  echo "  -b: whether this is a beta release"
-  echo "  -p: platform (android, ios, osx, browser, windows, linux, or dev)"
-  echo "  -h: this help message"
-  echo
-  echo "Examples:"
-  echo "  $0 -p android -r"
-=======
   echo "$0 [-r] [-h]" 1>&2
   echo "  -r: use prod Sentry keys" 1>&2
   echo "  -p: platform (android, ios, osx, browser, windows, linux, or dev)" 1>&2
@@ -39,7 +29,6 @@
   echo 1>&2
   echo "Examples:" 1>&2
   echo "  $0 -p android -r" 1>&2
->>>>>>> 6517f1bb
   exit 1
 }
 
