--- conflicted
+++ resolved
@@ -37,12 +37,8 @@
 import org.json.JSONException;
 import org.json.JSONObject;
 import org.outline.log.OutlineLogger;
-<<<<<<< HEAD
-=======
 import org.outline.log.SentryErrorReporter;
-import org.outline.shadowsocks.ShadowsocksConnectivity;
 import org.outline.vpn.VpnServiceStarter;
->>>>>>> 307e0f1c
 import org.outline.vpn.VpnTunnelService;
 import shadowsocks.Shadowsocks;
 
@@ -233,73 +229,6 @@
   }
 
   // Executes an action asynchronously through the Cordova thread pool.
-<<<<<<< HEAD
-  protected void executeAsync(final String tunnelId, final String action, final JSONArray args,
-      final CallbackContext callback) {
-    cordova
-        .getThreadPool()
-        .execute(
-            new Runnable() {
-              @Override
-              public void run() {
-                try {
-                  // Tunnel instance actions
-                  if (Action.START.is(action)) {
-                    // Set instance variables in case we need to start the VPN service from
-                    // onActivityResult
-                    startRequestTunnelId = tunnelId;
-                    startRequestConfig = args.getJSONObject(1);
-                    prepareAndStartVpn();
-                  } else if (Action.STOP.is(action)) {
-                    stopVpnTunnel(tunnelId);
-                  } else if (Action.IS_REACHABLE.is(action)) {
-                    boolean isReachable = false;
-                    try {
-                      Shadowsocks.checkServerReachable(args.getString(1), args.getInt(2));
-                      isReachable = true;
-                    } catch (Exception e) {
-                      LOG.fine(String.format(Locale.ROOT, "Server %s unreachable", tunnelId));
-                    }
-                    PluginResult result = new PluginResult(PluginResult.Status.OK, isReachable);
-                    sendPluginResult(tunnelId, action, result, false);
-                  } else if (Action.IS_RUNNING.is(action)) {
-                    PluginResult result =
-                        new PluginResult(PluginResult.Status.OK, isTunnelActive(tunnelId));
-                    sendPluginResult(tunnelId, action, result, false);
-
-                    // Static actions
-                  } else if (Action.INIT_ERROR_REPORTING.is(action)) {
-                    final String apiKey = args.getString(0);
-                    OutlineLogger.initializeErrorReporting(getBaseContext(), apiKey);
-                    callback.success();
-                  } else if (Action.REPORT_EVENTS.is(action)) {
-                    final String uuid = args.getString(0);
-                    OutlineLogger.sendLogs(uuid);
-                    callback.success();
-                  } else {
-                    LOG.severe(
-                        String.format(Locale.ROOT, "Unexpected asynchronous action %s", action));
-                    callback.error(ErrorCode.UNEXPECTED.value);
-                  }
-                } catch (Exception e) {
-                  LOG.log(Level.SEVERE, "Unexpected error while executing action.", e);
-                  if (isTunnelInstanceAction(action)) {
-                    PluginResult pluginResult =
-                        new PluginResult(PluginResult.Status.ERROR, ErrorCode.UNEXPECTED.value);
-                    sendPluginResult(tunnelId, action, pluginResult, false);
-                  } else {
-                    callback.error(ErrorCode.UNEXPECTED.value);
-                  }
-                }
-              }
-            });
-  }
-
-  private void prepareAndStartVpn() {
-    if (prepareVpnService()) {
-      startVpnTunnel();
-    }
-=======
   private void executeAsync(
       final String action, final JSONArray args, final CallbackContext callback) {
     cordova.getThreadPool().execute(() -> {
@@ -320,8 +249,14 @@
           boolean isActive = isTunnelActive(tunnelId);
           callback.sendPluginResult(new PluginResult(PluginResult.Status.OK, isActive));
         } else if (Action.IS_REACHABLE.is(action)) {
-          boolean isReachable =
-              ShadowsocksConnectivity.isServerReachable(args.getString(1), args.getInt(2));
+          final String tunnelId = args.getString(0);
+          boolean isReachable = false;
+          try {
+            Shadowsocks.checkServerReachable(args.getString(1), args.getInt(2));
+            isReachable = true;
+          } catch (Exception e) {
+            LOG.fine(String.format(Locale.ROOT, "Server %s unreachable", tunnelId));
+          }
           callback.sendPluginResult(new PluginResult(PluginResult.Status.OK, isReachable));
 
           // Static actions
@@ -345,7 +280,6 @@
         callback.error(ErrorCode.UNEXPECTED.value);
       }
     });
->>>>>>> 307e0f1c
   }
 
   // Requests user permission to connect the VPN. Returns true if permission was previously granted,
